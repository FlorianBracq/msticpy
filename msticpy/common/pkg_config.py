# -------------------------------------------------------------------------
# Copyright (c) Microsoft Corporation. All rights reserved.
# Licensed under the MIT License. See License.txt in the project root for
# license information.
# --------------------------------------------------------------------------
"""
Package configuration reader.

Reads default configuration from package file `msticpyconfig.yaml`.
Optionally reads custom configuration from file specified in environment
variable `MSTICPYCONFIG`. If this is not defined the package will look for
a file `msticpyconfig.yaml` in the current directory.

"""
import contextlib
import numbers
import os
from collections import UserDict
<<<<<<< HEAD
from importlib.resources import files
=======
from importlib.resources import path
>>>>>>> 29acc7fd
from importlib.util import find_spec
from pathlib import Path
from typing import Any, Callable, Dict, Optional, Union

import httpx
import yaml
from yaml.error import YAMLError

from .._version import VERSION
from . import exceptions
from .exceptions import MsticpyUserConfigError
from .utility import is_valid_uuid

__version__ = VERSION
__author__ = "Ian Hellen"

_CONFIG_FILE: str = "msticpyconfig.yaml"
_CONFIG_ENV_VAR: str = "MSTICPYCONFIG"
_DP_KEY = "DataProviders"
_AZ_SENTINEL = "AzureSentinel"
_MS_SENTINEL = "MSSentinel"
_AZ_CLI = "AzureCLI"
_HOME_PATH = "~/.msticpy/"


class SettingsDict(UserDict):
    """Dictionary class for settings with aliasing."""

    _ALIASES = {_AZ_SENTINEL: _MS_SENTINEL}

    def __getitem__(self, key):
        """Get item with aliasing."""
        key = self._ALIASES.get(key, key)
        return super().__getitem__(key)

    def __setitem__(self, key, value):
        """Set item with aliasing."""
        key = self._ALIASES.get(key, key)
        super().__setitem__(key, value)

    def get(self, key, default=None):
        """Get item with aliasing."""
        key = self._ALIASES.get(key, key)
        return super().get(key, default)


# pylint: disable=invalid-name
_default_settings = SettingsDict()
_custom_settings = SettingsDict()
_settings = SettingsDict()


def _get_current_config() -> Callable[[Any], Optional[str]]:
    """Closure for holding path of config file."""
    _current_conf_file: Optional[str] = None

    def _current_config(file_path: Optional[str] = None) -> Optional[str]:
        nonlocal _current_conf_file  # noqa
        if file_path is not None:
            _current_conf_file = file_path
        return _current_conf_file

    return _current_config


_CURRENT_CONF_FILE = _get_current_config()


def current_config_path() -> Optional[str]:
    """
    Return the path of the current config file, if any.

    Returns
    -------
    Optional[str]
        path of the current config file

    """
    return _CURRENT_CONF_FILE(None)


def get_settings():
    """Return the current settings."""
    return _settings


def refresh_config():
    """Re-read the config settings."""
    # pylint: disable=global-statement
    global _default_settings, _custom_settings, _settings
    _default_settings = _get_default_config()
    _custom_settings = _get_custom_config()
    _custom_settings = _create_data_providers(_custom_settings)
    _settings = _consolidate_configs(_default_settings, _custom_settings)


def has_config(setting_path: str) -> bool:
    """Return True if a settings path exists."""
    try:
        _get_config(setting_path=setting_path, settings_dict=_settings)
        return True
    except KeyError:
        return False


_DEFAULT_SENTINEL = "@@@NO-DEFAULT-VALUE@@@"


def get_config(
    setting_path: Optional[str] = None, default: Any = _DEFAULT_SENTINEL
) -> Any:
    """
    Return setting item for path.

    Parameters
    ----------
    setting_path : str
        Path to setting item expressed as dot-separated
        string
    default : Any
        Default value to return if setting does not exist.

    Returns
    -------
    Any
        The item at the path location.

    Exceptions
    ----------
    KeyError : if path not found and no default provided.

    """
    if setting_path is None:
        return _settings
    try:
        return _get_config(setting_path, _settings)
    except KeyError:
        if default != _DEFAULT_SENTINEL:
            return default
        raise


def _get_config(setting_path: str, settings_dict: SettingsDict) -> Any:
    """Return value from setting_path."""
    path_elems = setting_path.split(".")
    cur_node = settings_dict
    for elem in path_elems:
        cur_node = cur_node.get(elem, None)
        if cur_node is None:
            raise KeyError(f"{elem} value of {setting_path} is not a valid path")
    return cur_node


def set_config(setting_path: str, value: Any, create_path: bool = False):
    """
    Set setting value for path.

    Parameters
    ----------
    setting_path : str
        Path to setting item expressed as dot-separated
        string
    value : Any
        The value to set.
    create_path : bool
        If True create any missing elements in the settings
        path.

    Returns
    -------
    Any :
        The current settings node with new value.

    Exceptions
    ----------
    KeyError : if not found and no default provided.

    """
    return _set_config(setting_path, _settings, value, create_path)


def _set_config(
    setting_path: str, settings_dict: SettingsDict, value: Any, create_path: bool
) -> Any:
    """Set `setting_path` in `settings_dict` to `value`."""
    path_elems = setting_path.split(".")
    parent_path = ".".join(path_elems[:-1])
    key_name = path_elems[-1]
    with contextlib.suppress(KeyError):
        parent_node = _get_config(parent_path, settings_dict)
        parent_node[key_name] = value
        return parent_node[key_name]
    cur_node = settings_dict
    # if there are any intermediate missing paths
    # and create_path is true, add these.
    for elem in path_elems[:-1]:
        next_node = cur_node.get(elem)
        if next_node is None:
            if create_path:
                cur_node[elem] = {}
                cur_node = cur_node[elem]
                continue
            raise KeyError(f"{elem} value of {setting_path} is not a valid path")
        cur_node = next_node
    # set the current node's value
    cur_node[key_name] = value
    return cur_node[key_name]


def _del_config(setting_path: str, settings_dict: SettingsDict) -> Any:
    """Delete `setting_path` from `settings_dict`."""
    path_elems = setting_path.split(".")
    cur_node = settings_dict
    current_value = None
    for idx, elem in enumerate(path_elems):
        if idx == len(path_elems) - 1:
            current_value = cur_node[elem]
            del cur_node[elem]
            break
        cur_node = cur_node.get(elem, None)
        if cur_node is None:
            raise KeyError(f"{elem} value of {setting_path} is not a valid path")
    return current_value


def _read_config_file(config_file: Union[str, Path]) -> SettingsDict:
    """
    Read a yaml config definition file.

    Parameters
    ----------
    config_file : str
        Path to yaml config file

    Returns
    -------
    Dict
        Configuration settings

    """
    if Path(config_file).is_file():
        with open(config_file, "r", encoding="utf-8") as f_handle:
            # use safe_load instead of load
            try:
                return SettingsDict(yaml.safe_load(f_handle))
            except YAMLError as yml_err:
                raise MsticpyUserConfigError(
                    f"Check that your {config_file} is valid YAML.",
                    "The following error was encountered",
                    str(yml_err),
                    title="config file could not be read",
                ) from yml_err
    return SettingsDict()


def _consolidate_configs(
    def_config: SettingsDict, cust_config: SettingsDict
) -> SettingsDict:
    resultant_config = SettingsDict()
    resultant_config.update(def_config)

    _override_config(resultant_config, cust_config)
    return resultant_config


def _override_config(base_config: SettingsDict, new_config: SettingsDict):
    for c_key, c_item in new_config.items():
        if c_item is None:
            continue
        if isinstance(base_config.get(c_key), (dict, SettingsDict)):
            _override_config(base_config[c_key], new_config[c_key])
        else:
            base_config[c_key] = new_config[c_key]


def _get_default_config():
    """Return the package default config file."""
    config_path = None
    package = "msticpy"
    try:
        with files(package).joinpath(_CONFIG_FILE) as config_path:
            return _read_config_file(config_path) if config_path else {}
    except ModuleNotFoundError as mod_err:
        # if all else fails we try to find the package default config somewhere
        # in the package tree - we use the first one we find
        pkg_root = _get_pkg_path("msticpy")
        if not pkg_root:
            raise MsticpyUserConfigError(
                f"Unable to locate the package default {_CONFIG_FILE}",
                "msticpy package may be corrupted.",
                title=f"Package {_CONFIG_FILE} missing.",
            ) from mod_err
        config_path = next(iter(pkg_root.glob(f"**/{_CONFIG_FILE}")))
    return _read_config_file(config_path) if config_path else {}


def _get_custom_config():
    config_path = os.environ.get(_CONFIG_ENV_VAR, None)
    if config_path and Path(config_path).is_file():
        _CURRENT_CONF_FILE(str(Path(config_path).resolve()))
        return _read_config_file(current_config_path())

    if Path(_CONFIG_FILE).is_file():
        _CURRENT_CONF_FILE(str(Path(".").joinpath(_CONFIG_FILE).resolve()))
        return _read_config_file(current_config_path())

    home_config = Path(os.path.join(_HOME_PATH, _CONFIG_FILE)).expanduser().resolve()
    if home_config.is_file():
        _CURRENT_CONF_FILE(str(home_config))
        return _read_config_file(current_config_path())
    return {}


def _get_pkg_path(pkg_name):
    current_path = Path(__file__)
    while current_path.name != pkg_name:
        if current_path == current_path.parent:
            return None
        current_path = current_path.parent
    return current_path


def _create_data_providers(mp_config: Dict[str, Any]) -> Dict[str, Any]:
    if mp_config.get(_DP_KEY) is None:
        mp_config[_DP_KEY] = {}
    data_providers = mp_config[_DP_KEY]

    az_sent_config = mp_config.get(_AZ_SENTINEL)
    if az_sent_config and az_sent_config.get("Workspaces"):
        for section, prov_settings in mp_config[_AZ_SENTINEL]["Workspaces"].items():
            sec_name = f"{_AZ_SENTINEL}_{section}"
            if sec_name in data_providers:
                continue
            data_providers[sec_name] = {"Args": prov_settings}
    az_cli_config = mp_config.get(_AZ_CLI)
    if az_cli_config and _AZ_CLI not in data_providers:
        data_providers[_AZ_CLI] = mp_config[_AZ_CLI]
    return mp_config


#############################
# Specialized settings


def get_http_timeout(
    **kwargs,
) -> httpx.Timeout:
    """Return timeout from settings or overridden in `kwargs`."""
    config_timeout = get_config(
        "msticpy.http_timeout", get_config("http_timeout", None)
    )
    timeout_params = kwargs.get(
        "timeout", kwargs.get("def_timeout", config_timeout)  # type: ignore
    )  # type: ignore
    if isinstance(timeout_params, dict):
        timeout_params = {
            name: _valid_timeout(val) for name, val in timeout_params.items()
        }
        return httpx.Timeout(**timeout_params)
    if isinstance(timeout_params, httpx.Timeout):
        return timeout_params
    if isinstance(timeout_params, numbers.Real):
        return httpx.Timeout(_valid_timeout(timeout_params))
    if isinstance(timeout_params, (list, tuple)):
        timeout_params = [_valid_timeout(val) for val in timeout_params]
        if len(timeout_params) >= 2:
            return httpx.Timeout(timeout=timeout_params[0], connect=timeout_params[1])
        if timeout_params:
            return httpx.Timeout(timeout_params[0])
    return httpx.Timeout(None)


def _valid_timeout(timeout_val) -> Union[float, None]:
    """Return float in valid range or None."""
    if isinstance(timeout_val, numbers.Real) and float(timeout_val) >= 0.0:
        return float(timeout_val)
    return None


# End specialized settings
############################

# read initial config when first imported.
refresh_config()


def validate_config(
    mp_config: Union[SettingsDict, Dict[str, Any], None] = None, config_file: str = None
):
    """
    Validate msticpy config settings.

    Parameters
    ----------
    mp_config : Union[SettingsDict, Dict[str, Any], None], optional
        The settings dictionary, by default it will
        check the currently loaded settings.
    config_file : str
        path to config file to check, by default None

    """
    if config_file:
        mp_config = _read_config_file(config_file)
    if not mp_config and not config_file:
        mp_config = _settings

    if not isinstance(mp_config, (dict, SettingsDict)):
        raise TypeError("Unknown format for configuration settings.")

    mp_errors, mp_warn = _validate_azure_sentinel(mp_config=mp_config)

    auth_key_providers = [
        "OTX",
        "VirusTotal",
        "XForce",
        "OpenPageRank",
        "GeoIPLite",
        "IPStack",
        "RiskIQ",
        "IntSights",
    ]
    for conf_section in ["TIProviders", "OtherProviders", _DP_KEY]:
        prov_errors, prov_warn = _check_provider_settings(
            mp_config=mp_config.get(conf_section, {}),
            section=conf_section,
            key_provs=auth_key_providers,
        )
        if conf_section == _DP_KEY and mp_config.get(conf_section) is None:
            continue
        mp_errors.extend(prov_errors)
        mp_warn.extend(prov_warn)

    _print_validation_report(mp_errors, mp_warn)
    return (mp_errors, mp_warn) if mp_errors or mp_warn else ([], [])


def _print_validation_report(mp_errors, mp_warn):
    if mp_errors:
        _print_validation_item(
            "\nThe following configuration errors were found:", mp_errors
        )

    else:
        print("No errors found.")
    if mp_warn:
        _print_validation_item(
            "\nThe following configuration warnings were found:", mp_warn
        )

    else:
        print("No warnings found.")


def _print_validation_item(arg0, arg1):
    title = arg0
    print(title, "\n", "-" * len(title))
    for err in arg1:
        print(err)


def _validate_azure_sentinel(mp_config):
    mp_errors = []
    mp_warnings = []
    as_settings = mp_config.get(_AZ_SENTINEL, {})
    if not as_settings:
        mp_errors.append("Missing or empty 'AzureSentinel' section")
        return mp_errors, mp_warnings
    ws_settings = as_settings.get("Workspaces", {})
    if not ws_settings:
        mp_errors.append("Missing or empty 'Workspaces' key in 'AzureSentinel' section")
        return mp_errors, mp_warnings
    no_default = True
    for ws, ws_settings in ws_settings.items():
        if ws == "Default":
            no_default = False
        ws_id = ws_settings.get("WorkspaceId")
        if not (ws_id and is_valid_uuid(ws_id)):
            mp_errors.append(f"Invalid GUID for WorkspaceId in {ws} section")
        ten_id = ws_settings.get("TenantId")
        if not (ten_id and is_valid_uuid(ten_id)):
            mp_errors.append(f"Invalid GUID for TenantId in {ws} section")
    mp_warnings = ["No default workspace set"] if no_default else []
    return mp_errors, mp_warnings


def _check_provider_settings(mp_config, section, key_provs):
    mp_errors = []
    mp_warnings = []
    if not mp_config:
        mp_warnings.append(f"'{section}' section has no settings.")
        return mp_errors, mp_warnings
    for p_name, p_setting in mp_config.items():
        if not p_setting:
            mp_warnings.append(f"'{section}/{p_name}' sub-section has no settings.")
            continue
        if "Args" not in p_setting:
            continue
        sec_args = p_setting.get("Args")
        if not sec_args or not isinstance(sec_args, dict):
            mp_errors.append(
                f"'{section}/{p_name}/{sec_args}' key has no settings or "
                + "is not a valid format."
            )
            continue
        sec_path = f"{section}/{p_name}" if section else f"{p_name}"
        mp_errors.extend(
            _check_required_provider_settings(sec_args, sec_path, p_name, key_provs)
        )

        mp_errors.extend(
            _check_env_vars(args_key=p_setting.get("Args"), section=sec_path)
        )
    return mp_errors, mp_warnings


def _check_required_provider_settings(sec_args, sec_path, p_name, key_provs):
    errs = []
    if key_provs and p_name in key_provs:
        errs.append(_check_required_key(sec_args, "AuthKey", sec_path))
    if p_name == "XForce":
        errs.append(_check_required_key(sec_args, "ApiID", sec_path))
    if p_name == _AZ_SENTINEL:
        errs.extend(
            (
                _check_is_uuid(sec_args, "WorkspaceID", sec_path),
                _check_is_uuid(sec_args, "TenantID", sec_path),
            )
        )

    if p_name.startswith("AzureSentinel_"):
        errs.extend(
            (
                _check_is_uuid(sec_args, "WorkspaceId", sec_path),
                _check_is_uuid(sec_args, "TenantId", sec_path),
            )
        )

    if (
        p_name == _AZ_CLI
        and "clientId" in sec_args
        and sec_args["clientId"] is not None
    ):
        # only warn if partially filled - since these are optional
        errs.extend(
            (
                _check_required_key(sec_args, "clientId", sec_path),
                _check_required_key(sec_args, "tenantId", sec_path),
                _check_required_key(sec_args, "clientSecret", sec_path),
            )
        )
    if p_name == "RiskIQ":
        errs.extend(
            (
                _check_required_key(sec_args, "ApiID", sec_path),
                _check_required_package("passivetotal", sec_path),
            )
        )

    return [err for err in errs if err]


def _check_required_key(conf_section, key, sec_path):
    if key not in conf_section or not conf_section.get(key):
        return f"{sec_path}: Missing or invalid {key}."
    return None


def _check_required_package(package, sec_path):
    if find_spec(package) is None:
        return f"{sec_path}: Required package '{package}' is not installed."
    return None


def _check_is_uuid(conf_section, key, sec_path):
    if (
        key not in conf_section
        or not conf_section[key]
        or not is_valid_uuid(conf_section[key])
    ):
        return f"{sec_path}: Missing or invalid {key}."
    return None


def _check_env_vars(args_key, section):
    mp_errs = []
    if not args_key:
        return mp_errs
    for val in args_key.values():
        if not val:
            continue
        if isinstance(val, dict) and "EnvironmentVar" in val:
            env_name = val.get("EnvironmentVar")
            if not env_name:
                mp_errs.append(f"{section}: No environment variable name specified.")
            elif env_name not in os.environ:
                mp_errs.append(f"{section}: Env variable {env_name} not set.")
            elif not os.environ[env_name]:
                mp_errs.append(f"{section}: Env variable {env_name} value is not set.")
    return mp_errs


# Set get_config function in exceptions module
# so that it can be called without having a circular import
# pylint: disable=protected-access
exceptions._get_config = get_config<|MERGE_RESOLUTION|>--- conflicted
+++ resolved
@@ -16,11 +16,7 @@
 import numbers
 import os
 from collections import UserDict
-<<<<<<< HEAD
 from importlib.resources import files
-=======
-from importlib.resources import path
->>>>>>> 29acc7fd
 from importlib.util import find_spec
 from pathlib import Path
 from typing import Any, Callable, Dict, Optional, Union
