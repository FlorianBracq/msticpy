# -------------------------------------------------------------------------
# Copyright (c) Microsoft Corporation. All rights reserved.
# Licensed under the MIT License. See License.txt in the project root for
# license information.
# --------------------------------------------------------------------------
"""
Package configuration reader.

Reads default configuration from package file `msticpyconfig.yaml`.
Optionally reads custom configuration from file specified in environment
variable `MSTICPYCONFIG`. If this is not defined the package will look for
a file `msticpyconfig.yaml` in the current directory.

"""
import contextlib
from contextlib import AbstractContextManager
import numbers
import os
from collections import UserDict

from importlib.util import find_spec
from pathlib import Path
from typing import Any, Callable, Dict, Optional, Tuple, Union, List

import httpx
import yaml
from yaml.error import YAMLError

from .._version import VERSION
from . import exceptions
from .exceptions import MsticpyUserConfigError
from .utility import is_valid_uuid

__version__ = VERSION
__author__ = "Ian Hellen"

_CONFIG_FILE: str = "msticpyconfig.yaml"
_CONFIG_ENV_VAR: str = "MSTICPYCONFIG"
_DP_KEY = "DataProviders"
_AZ_SENTINEL = "AzureSentinel"
_MS_SENTINEL = "MSSentinel"
_AZ_CLI = "AzureCLI"
_HOME_PATH = "~/.msticpy/"


class SettingsDict(UserDict):
    """Dictionary class for settings with aliasing."""

    _ALIASES = {_AZ_SENTINEL: _MS_SENTINEL}

    def __getitem__(self, key):
        """Get item with aliasing."""
        key = self._ALIASES.get(key, key)
        return super().__getitem__(key)

    def __setitem__(self, key, value):
        """Set item with aliasing."""
        key = self._ALIASES.get(key, key)
        super().__setitem__(key, value)

    def get(self, key, default=None):
        """Get item with aliasing."""
        key = self._ALIASES.get(key, key)
        return super().get(key, default)


# pylint: disable=invalid-name
_default_settings = SettingsDict()
_custom_settings = SettingsDict()
_settings = SettingsDict()


def _get_current_config() -> Callable[[Any], Optional[str]]:
    """Closure for holding path of config file."""
    _current_conf_file: Optional[str] = None

    def _current_config(file_path: Optional[str] = None) -> Optional[str]:
        nonlocal _current_conf_file  # noqa
        if file_path is not None:
            _current_conf_file = file_path
        return _current_conf_file

    return _current_config


_CURRENT_CONF_FILE = _get_current_config()


def current_config_path() -> Optional[str]:
    """
    Return the path of the current config file, if any.

    Returns
    -------
    Optional[str]
        path of the current config file

    """
    return _CURRENT_CONF_FILE(None)


def get_settings():
    """Return the current settings."""
    return _settings


def refresh_config():
    """Re-read the config settings."""
    # pylint: disable=global-statement
    global _default_settings, _custom_settings, _settings
    _default_settings = _get_default_config()
    _custom_settings = _get_custom_config()
    _custom_settings = _create_data_providers(_custom_settings)
    _settings = _consolidate_configs(_default_settings, _custom_settings)


def has_config(setting_path: str) -> bool:
    """Return True if a settings path exists."""
    try:
        _get_config(setting_path=setting_path, settings_dict=_settings)
        return True
    except KeyError:
        return False


_DEFAULT_SENTINEL = "@@@NO-DEFAULT-VALUE@@@"


def get_config(
    setting_path: Optional[str] = None, default: Any = _DEFAULT_SENTINEL
) -> Any:
    """
    Return setting item for path.

    Parameters
    ----------
    setting_path : str
        Path to setting item expressed as dot-separated
        string
    default : Any
        Default value to return if setting does not exist.

    Returns
    -------
    Any
        The item at the path location.

    Exceptions
    ----------
    KeyError : if path not found and no default provided.

    """
    if setting_path is None:
        return _settings
    try:
        return _get_config(setting_path, _settings)
    except KeyError:
        if default != _DEFAULT_SENTINEL:
            return default
        raise


def _get_config(setting_path: str, settings_dict: SettingsDict) -> Any:
    """Return value from setting_path."""
    path_elems = setting_path.split(".")
    cur_node = settings_dict
    for elem in path_elems:
        cur_node = cur_node.get(elem, None)
        if cur_node is None:
            raise KeyError(f"{elem} value of {setting_path} is not a valid path")
    return cur_node


def set_config(setting_path: str, value: Any, create_path: bool = False):
    """
    Set setting value for path.

    Parameters
    ----------
    setting_path : str
        Path to setting item expressed as dot-separated
        string
    value : Any
        The value to set.
    create_path : bool
        If True create any missing elements in the settings
        path.

    Returns
    -------
    Any :
        The current settings node with new value.

    Exceptions
    ----------
    KeyError : if not found and no default provided.

    """
    return _set_config(setting_path, _settings, value, create_path)


def _set_config(
    setting_path: str, settings_dict: SettingsDict, value: Any, create_path: bool
) -> Any:
    """Set `setting_path` in `settings_dict` to `value`."""
    path_elems = setting_path.split(".")
    parent_path = ".".join(path_elems[:-1])
    key_name = path_elems[-1]
    with contextlib.suppress(KeyError):
        parent_node = _get_config(parent_path, settings_dict)
        parent_node[key_name] = value
        return parent_node[key_name]
    cur_node = settings_dict
    # if there are any intermediate missing paths
    # and create_path is true, add these.
    for elem in path_elems[:-1]:
        next_node = cur_node.get(elem)
        if next_node is None:
            if create_path:
                cur_node[elem] = {}
                cur_node = cur_node[elem]
                continue
            raise KeyError(f"{elem} value of {setting_path} is not a valid path")
        cur_node = next_node
    # set the current node's value
    cur_node[key_name] = value
    return cur_node[key_name]


def _del_config(setting_path: str, settings_dict: SettingsDict) -> Any:
    """Delete `setting_path` from `settings_dict`."""
    path_elems = setting_path.split(".")
    cur_node = settings_dict
    current_value = None
    for idx, elem in enumerate(path_elems):
        if idx == len(path_elems) - 1:
            current_value = cur_node[elem]
            del cur_node[elem]
            break
        cur_node = cur_node.get(elem, None)
        if cur_node is None:
            raise KeyError(f"{elem} value of {setting_path} is not a valid path")
    return current_value


def _read_config_file(config_file: Union[str, Path]) -> SettingsDict:
    """
    Read a yaml config definition file.

    Parameters
    ----------
    config_file : str
        Path to yaml config file

    Returns
    -------
    Dict
        Configuration settings

    """
    if Path(config_file).is_file():
        with open(config_file, "r", encoding="utf-8") as f_handle:
            # use safe_load instead of load
            try:
                return SettingsDict(yaml.safe_load(f_handle))
            except YAMLError as yml_err:
                raise MsticpyUserConfigError(
                    f"Check that your {config_file} is valid YAML.",
                    "The following error was encountered",
                    str(yml_err),
                    title="config file could not be read",
                ) from yml_err
    return SettingsDict()


def _consolidate_configs(
    def_config: SettingsDict, cust_config: SettingsDict
) -> SettingsDict:
    resultant_config = SettingsDict()
    resultant_config.update(def_config)

    _override_config(resultant_config, cust_config)
    return resultant_config


def _override_config(base_config: SettingsDict, new_config: SettingsDict):
    for c_key, c_item in new_config.items():
        if c_item is None:
            continue
        if isinstance(base_config.get(c_key), (dict, SettingsDict)):
            _override_config(base_config[c_key], new_config[c_key])
        else:
            base_config[c_key] = new_config[c_key]


def _get_default_config():
    """Return the package default config file."""
    package = "msticpy"
    try:
<<<<<<< HEAD
        from importlib.resources import files  # pylint: disable=import-outside-toplevel

        config_path: Path = Path(str(files(package).joinpath(_CONFIG_FILE)))
        return _read_config_file(config_path) if config_path.exists() else {}
=======
        from importlib.resources import (  # pylint: disable=import-outside-toplevel
            files,
            as_file,
        )

        package_path: AbstractContextManager = as_file(
            files(package).joinpath(_CONFIG_FILE)
        )
    except ImportError:
        from importlib.resources import path  # pylint: disable=import-outside-toplevel

        package_path = path(package, _CONFIG_FILE)

    try:
        with package_path as config_path:
            return _read_config_file(config_path) if config_path.exists() else {}
>>>>>>> 95cf969e
    except ModuleNotFoundError as mod_err:
        # if all else fails we try to find the package default config somewhere
        # in the package tree - we use the first one we find
        pkg_root: Optional[Path] = _get_pkg_path("msticpy")
        if not pkg_root:
            raise MsticpyUserConfigError(
                f"Unable to locate the package default {_CONFIG_FILE}",
                "msticpy package may be corrupted.",
                title=f"Package {_CONFIG_FILE} missing.",
            ) from mod_err
        config_path = next(iter(pkg_root.glob(f"**/{_CONFIG_FILE}")))
    except ImportError:
        from importlib.resources import path  # pylint: disable=import-outside-toplevel

        with path(package, _CONFIG_FILE) as config_path:
            return _read_config_file(config_path) if config_path else {}
    return _read_config_file(config_path) if config_path else {}


def _get_custom_config():
    config_path = os.environ.get(_CONFIG_ENV_VAR, None)
    if config_path and Path(config_path).is_file():
        _CURRENT_CONF_FILE(str(Path(config_path).resolve()))
        return _read_config_file(current_config_path())

    if Path(_CONFIG_FILE).is_file():
        _CURRENT_CONF_FILE(str(Path(".").joinpath(_CONFIG_FILE).resolve()))
        return _read_config_file(current_config_path())

    home_config = Path(os.path.join(_HOME_PATH, _CONFIG_FILE)).expanduser().resolve()
    if home_config.is_file():
        _CURRENT_CONF_FILE(str(home_config))
        return _read_config_file(current_config_path())
    return {}


def _get_pkg_path(pkg_name):
    current_path = Path(__file__)
    while current_path.name != pkg_name:
        if current_path == current_path.parent:
            return None
        current_path = current_path.parent
    return current_path


def _create_data_providers(mp_config: Dict[str, Any]) -> Dict[str, Any]:
    if mp_config.get(_DP_KEY) is None:
        mp_config[_DP_KEY] = {}
    data_providers = mp_config[_DP_KEY]

    az_sent_config = mp_config.get(_AZ_SENTINEL)
    if az_sent_config and az_sent_config.get("Workspaces"):
        for section, prov_settings in mp_config[_AZ_SENTINEL]["Workspaces"].items():
            sec_name = f"{_AZ_SENTINEL}_{section}"
            if sec_name in data_providers:
                continue
            data_providers[sec_name] = {"Args": prov_settings}
    az_cli_config = mp_config.get(_AZ_CLI)
    if az_cli_config and _AZ_CLI not in data_providers:
        data_providers[_AZ_CLI] = mp_config[_AZ_CLI]
    return mp_config


#############################
# Specialized settings


def get_http_timeout(
    *,
    timeout: Optional[int] = None,
    def_timeout: Optional[int] = None,
<<<<<<< HEAD
) -> httpx.Timeout:
    """Return timeout from settings or overridden in `kwargs`."""
=======
    **kwargs,
) -> httpx.Timeout:
    """Return timeout from settings or overridden in `kwargs`."""
    del kwargs
>>>>>>> 95cf969e
    config_timeout: Union[int, Dict, httpx.Timeout, List, Tuple] = get_config(
        "msticpy.http_timeout", get_config("http_timeout", None)
    )
    timeout_params: Union[int, Dict, httpx.Timeout, List[Union[float, None]], Tuple] = (
        timeout or def_timeout or config_timeout
    )
    if isinstance(timeout_params, dict):
        timeout_params = {
            name: _valid_timeout(val) for name, val in timeout_params.items()
        }
        return httpx.Timeout(**timeout_params)
    if isinstance(timeout_params, httpx.Timeout):
        return timeout_params
    if isinstance(timeout_params, numbers.Real):
        return httpx.Timeout(_valid_timeout(timeout_params))
    if isinstance(timeout_params, (list, tuple)):
        timeout_params = [_valid_timeout(val) for val in timeout_params]
        if len(timeout_params) >= 2:
            return httpx.Timeout(timeout=timeout_params[0], connect=timeout_params[1])
        if timeout_params:
            return httpx.Timeout(timeout_params[0])
    return httpx.Timeout(None)


def _valid_timeout(
    timeout_val: Optional[Union[float, numbers.Real]]
) -> Union[float, None]:
    """Return float in valid range or None."""
    if isinstance(timeout_val, numbers.Real) and float(timeout_val) >= 0.0:
        return float(timeout_val)
    return None


# End specialized settings
############################

# read initial config when first imported.
refresh_config()


def validate_config(
    mp_config: Union[SettingsDict, Dict[str, Any], None] = None, config_file: str = None
):
    """
    Validate msticpy config settings.

    Parameters
    ----------
    mp_config : Union[SettingsDict, Dict[str, Any], None], optional
        The settings dictionary, by default it will
        check the currently loaded settings.
    config_file : str
        path to config file to check, by default None

    """
    if config_file:
        mp_config = _read_config_file(config_file)
    if not mp_config and not config_file:
        mp_config = _settings

    if not isinstance(mp_config, (dict, SettingsDict)):
        raise TypeError("Unknown format for configuration settings.")

    mp_errors, mp_warn = _validate_azure_sentinel(mp_config=mp_config)

    auth_key_providers = [
        "OTX",
        "VirusTotal",
        "XForce",
        "OpenPageRank",
        "GeoIPLite",
        "IPStack",
        "RiskIQ",
        "IntSights",
    ]
    for conf_section in ["TIProviders", "OtherProviders", _DP_KEY]:
        prov_errors, prov_warn = _check_provider_settings(
            mp_config=mp_config.get(conf_section, {}),
            section=conf_section,
            key_provs=auth_key_providers,
        )
        if conf_section == _DP_KEY and mp_config.get(conf_section) is None:
            continue
        mp_errors.extend(prov_errors)
        mp_warn.extend(prov_warn)

    _print_validation_report(mp_errors, mp_warn)
    return (mp_errors, mp_warn) if mp_errors or mp_warn else ([], [])


def _print_validation_report(mp_errors, mp_warn):
    if mp_errors:
        _print_validation_item(
            "\nThe following configuration errors were found:", mp_errors
        )

    else:
        print("No errors found.")
    if mp_warn:
        _print_validation_item(
            "\nThe following configuration warnings were found:", mp_warn
        )

    else:
        print("No warnings found.")


def _print_validation_item(arg0, arg1):
    title = arg0
    print(title, "\n", "-" * len(title))
    for err in arg1:
        print(err)


def _validate_azure_sentinel(mp_config):
    mp_errors = []
    mp_warnings = []
    as_settings = mp_config.get(_AZ_SENTINEL, {})
    if not as_settings:
        mp_errors.append("Missing or empty 'AzureSentinel' section")
        return mp_errors, mp_warnings
    ws_settings = as_settings.get("Workspaces", {})
    if not ws_settings:
        mp_errors.append("Missing or empty 'Workspaces' key in 'AzureSentinel' section")
        return mp_errors, mp_warnings
    no_default = True
    for ws, ws_settings in ws_settings.items():
        if ws == "Default":
            no_default = False
        ws_id = ws_settings.get("WorkspaceId")
        if not (ws_id and is_valid_uuid(ws_id)):
            mp_errors.append(f"Invalid GUID for WorkspaceId in {ws} section")
        ten_id = ws_settings.get("TenantId")
        if not (ten_id and is_valid_uuid(ten_id)):
            mp_errors.append(f"Invalid GUID for TenantId in {ws} section")
    mp_warnings = ["No default workspace set"] if no_default else []
    return mp_errors, mp_warnings


def _check_provider_settings(mp_config, section, key_provs):
    mp_errors = []
    mp_warnings = []
    if not mp_config:
        mp_warnings.append(f"'{section}' section has no settings.")
        return mp_errors, mp_warnings
    for p_name, p_setting in mp_config.items():
        if not p_setting:
            mp_warnings.append(f"'{section}/{p_name}' sub-section has no settings.")
            continue
        if "Args" not in p_setting:
            continue
        sec_args = p_setting.get("Args")
        if not sec_args or not isinstance(sec_args, dict):
            mp_errors.append(
                f"'{section}/{p_name}/{sec_args}' key has no settings or "
                + "is not a valid format."
            )
            continue
        sec_path = f"{section}/{p_name}" if section else f"{p_name}"
        mp_errors.extend(
            _check_required_provider_settings(sec_args, sec_path, p_name, key_provs)
        )

        mp_errors.extend(
            _check_env_vars(args_key=p_setting.get("Args"), section=sec_path)
        )
    return mp_errors, mp_warnings


def _check_required_provider_settings(sec_args, sec_path, p_name, key_provs):
    errs = []
    if key_provs and p_name in key_provs:
        errs.append(_check_required_key(sec_args, "AuthKey", sec_path))
    if p_name == "XForce":
        errs.append(_check_required_key(sec_args, "ApiID", sec_path))
    if p_name == _AZ_SENTINEL:
        errs.extend(
            (
                _check_is_uuid(sec_args, "WorkspaceID", sec_path),
                _check_is_uuid(sec_args, "TenantID", sec_path),
            )
        )

    if p_name.startswith("AzureSentinel_"):
        errs.extend(
            (
                _check_is_uuid(sec_args, "WorkspaceId", sec_path),
                _check_is_uuid(sec_args, "TenantId", sec_path),
            )
        )

    if (
        p_name == _AZ_CLI
        and "clientId" in sec_args
        and sec_args["clientId"] is not None
    ):
        # only warn if partially filled - since these are optional
        errs.extend(
            (
                _check_required_key(sec_args, "clientId", sec_path),
                _check_required_key(sec_args, "tenantId", sec_path),
                _check_required_key(sec_args, "clientSecret", sec_path),
            )
        )
    if p_name == "RiskIQ":
        errs.extend(
            (
                _check_required_key(sec_args, "ApiID", sec_path),
                _check_required_package("passivetotal", sec_path),
            )
        )

    return [err for err in errs if err]


def _check_required_key(conf_section, key, sec_path):
    if key not in conf_section or not conf_section.get(key):
        return f"{sec_path}: Missing or invalid {key}."
    return None


def _check_required_package(package, sec_path):
    if find_spec(package) is None:
        return f"{sec_path}: Required package '{package}' is not installed."
    return None


def _check_is_uuid(conf_section, key, sec_path):
    if (
        key not in conf_section
        or not conf_section[key]
        or not is_valid_uuid(conf_section[key])
    ):
        return f"{sec_path}: Missing or invalid {key}."
    return None


def _check_env_vars(args_key, section):
    mp_errs = []
    if not args_key:
        return mp_errs
    for val in args_key.values():
        if not val:
            continue
        if isinstance(val, dict) and "EnvironmentVar" in val:
            env_name = val.get("EnvironmentVar")
            if not env_name:
                mp_errs.append(f"{section}: No environment variable name specified.")
            elif env_name not in os.environ:
                mp_errs.append(f"{section}: Env variable {env_name} not set.")
            elif not os.environ[env_name]:
                mp_errs.append(f"{section}: Env variable {env_name} value is not set.")
    return mp_errs


# Set get_config function in exceptions module
# so that it can be called without having a circular import
# pylint: disable=protected-access
exceptions._get_config = get_config<|MERGE_RESOLUTION|>--- conflicted
+++ resolved
@@ -297,12 +297,6 @@
     """Return the package default config file."""
     package = "msticpy"
     try:
-<<<<<<< HEAD
-        from importlib.resources import files  # pylint: disable=import-outside-toplevel
-
-        config_path: Path = Path(str(files(package).joinpath(_CONFIG_FILE)))
-        return _read_config_file(config_path) if config_path.exists() else {}
-=======
         from importlib.resources import (  # pylint: disable=import-outside-toplevel
             files,
             as_file,
@@ -319,7 +313,6 @@
     try:
         with package_path as config_path:
             return _read_config_file(config_path) if config_path.exists() else {}
->>>>>>> 95cf969e
     except ModuleNotFoundError as mod_err:
         # if all else fails we try to find the package default config somewhere
         # in the package tree - we use the first one we find
@@ -391,15 +384,10 @@
     *,
     timeout: Optional[int] = None,
     def_timeout: Optional[int] = None,
-<<<<<<< HEAD
-) -> httpx.Timeout:
-    """Return timeout from settings or overridden in `kwargs`."""
-=======
     **kwargs,
 ) -> httpx.Timeout:
     """Return timeout from settings or overridden in `kwargs`."""
     del kwargs
->>>>>>> 95cf969e
     config_timeout: Union[int, Dict, httpx.Timeout, List, Tuple] = get_config(
         "msticpy.http_timeout", get_config("http_timeout", None)
     )
