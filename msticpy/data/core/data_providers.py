# -------------------------------------------------------------------------
# Copyright (c) Microsoft Corporation. All rights reserved.
# Licensed under the MIT License. See License.txt in the project root for
# license information.
# --------------------------------------------------------------------------
"""Data provider loader."""
import logging
from functools import partial
from pathlib import Path
from typing import Any, Iterable, Optional, Tuple, Union

import pandas as pd

from ..._version import VERSION
from ...common.pkg_config import get_config
from ...common.utility import export, valid_pyname
from ...nbwidgets.query_time import QueryTime
from .. import drivers
from ..drivers.driver_base import DriverBase, DriverProps
from .param_extractor import extract_query_params
from .query_container import QueryContainer
from .query_defns import DataEnvironment
from .query_provider_connections_mixin import QueryProviderConnectionsMixin
from .query_provider_utils_mixin import QueryProviderUtilsMixin
from .query_source import QuerySource
from .query_store import QueryStore
import datetime

__version__ = VERSION
__author__ = "Ian Hellen"

_HELP_FLAGS = ("help", "?")
_DEBUG_FLAGS = ("print", "debug_query", "print_query")
_COMPATIBLE_DRIVER_MAPPINGS = {
    "mssentinel": ["m365d"],
    "mde": ["m365d"],
    "mssentinel_new": ["mssentinel", "m365d"],
    "kusto_new": ["kusto"],
}

logger = logging.getLogger(__name__)


# These are mixin classes that do not have an __init__ method
# pylint: disable=super-init-not-called
@export
class QueryProvider(QueryProviderConnectionsMixin, QueryProviderUtilsMixin):
    """
    Container for query store and query execution provider.

    Instances of this class hold the query set and execution
    methods for a specific data environment.

    """

    def __init__(  # noqa: MC0001
        self,
        data_environment: Union[str, DataEnvironment],
        driver: Optional[DriverBase] = None,
        query_paths: Optional[list[str]] = None,
        **kwargs,
    ):
        """
        Query provider interface to queries.

        Parameters
        ----------
        data_environment : Union[str, DataEnvironment]
            Name or Enum of environment for the QueryProvider
        driver : DriverBase, optional
            Override the builtin driver (query execution class)
            and use your own driver (must inherit from
            `DriverBase`)
        query_paths : list[str]
            Additional paths to look for query definitions.
        kwargs :
            Other arguments are passed to the data provider driver.

        Notes
        -----
        Additional keyword arguments are passed to the data provider driver.
        The driver may support additional keyword arguments, use
        the QueryProvider.driver_help() method to get a list of these
        parameters.

        See Also
        --------
        DataProviderBase : base class for data query providers.

        """
        # import at runtime to prevent circular import
        # pylint: disable=import-outside-toplevel, cyclic-import
        from ...init.pivot_init.pivot_data_queries import add_data_queries_to_entities

        # pylint: enable=import-outside-toplevel
        setattr(self.__class__, "_add_pivots", add_data_queries_to_entities)

        data_environment, self.environment_name = QueryProvider._check_environment(
            data_environment
        )

        self._driver_kwargs = kwargs.copy()
        if driver is None:
            self.driver_class = drivers.import_driver(data_environment)
            if issubclass(self.driver_class, DriverBase):
                driver = self.driver_class(data_environment=data_environment, **kwargs)
            else:
                raise LookupError(
                    "Could not find suitable data provider for", f" {data_environment}"
                )
        else:
            self.driver_class = driver.__class__
        # allow the driver to override the data environment used for selecting queries
        self.environment_name = (
            driver.get_driver_property(DriverProps.EFFECTIVE_ENV)
            or self.environment_name
        )
        logger.info("Using data environment %s", self.environment_name)
        logger.info("Driver class: %s", self.driver_class.__name__)

        self._additional_connections: dict[str, DriverBase] = {}
        self._query_provider = driver
        # replace the connect method docstring with that from
        # the driver's connect method
        self.__class__.connect.__doc__ = driver.connect.__doc__
        self.all_queries = QueryContainer()

        # Add any query files
        data_env_queries: dict[str, QueryStore] = {}
        self._query_paths = query_paths
        if driver.use_query_paths:
            logger.info("Using query paths %s", query_paths)
            data_env_queries.update(
                self._read_queries_from_paths(query_paths=query_paths)
            )
        self.query_store = data_env_queries.get(
            self.environment_name, QueryStore(self.environment_name)
        )
        logger.info("Adding query functions to provider")
        self._add_query_functions()
        self._query_time = QueryTime(units="day")
        logger.info("Initialization complete.")

    @classmethod
    def _check_environment(
        cls, data_environment
    ) -> Tuple[Union[str, DataEnvironment], str]:
        """Check environment against known names."""
        if isinstance(data_environment, str):
            data_env = DataEnvironment.parse(data_environment)
            if data_env != DataEnvironment.Unknown:
                data_environment = data_env
                environment_name = data_environment.name
            elif data_environment in drivers.CUSTOM_PROVIDERS:
                environment_name = data_environment
            else:
                raise TypeError(f"Unknown data environment {data_environment}")
        elif isinstance(data_environment, DataEnvironment):
            environment_name = data_environment.name
        else:
            raise TypeError(
                f"Unknown data environment type {data_environment} ({type(data_environment)})"
            )
        return data_environment, environment_name

    def __getattr__(self, name):
        """Return the value of the named property 'name'."""
        if "." in name:
            parent_name, child_name = name.split(".", maxsplit=1)
            parent = getattr(self, parent_name, None)
            if parent:
                return getattr(parent, child_name)
        raise AttributeError(f"{name} is not a valid attribute.")

    @property
    def environment(self) -> str:
        """Return the environment name."""
        return self.environment_name

    def connect(self, connection_str: Optional[str] = None, **kwargs):
        """
        Connect to data source.

        Parameters
        ----------
        connection_str : str
            Connection string for the data source

        """
        logger.info("Calling connect on driver")
        self._query_provider.connect(connection_str=connection_str, **kwargs)

        # If the driver has any attributes to expose via the provider
        # add those here.
        for attr_name, attr in self._query_provider.public_attribs.items():
            setattr(self, attr_name, attr)

        refresh_query_funcs = False
        # if the driver supports dynamic filtering of queries,
        # filter the query store based on connect-time parameters
        if self._query_provider.filter_queries_on_connect:
            self.query_store.apply_query_filter(self._query_provider.query_usable)
            refresh_query_funcs = True
        # Add any built-in or dynamically retrieved queries from driver
        if self._query_provider.has_driver_queries:
            logger.info("Adding driver queries to provider")
            driver_queries = self._query_provider.driver_queries
            self._add_driver_queries(queries=driver_queries)
            refresh_query_funcs = True

        if refresh_query_funcs:
            self._add_query_functions()

        # Since we're now connected, add Pivot functions
        logger.info("Adding query pivot functions")
        self._add_pivots(lambda: self._query_time.timespan)

<<<<<<< HEAD
    def exec_query(
        self,
        query: str,
        *,
        time_span: dict[str, datetime.datetime] = {},
        query_options: dict[str, Any] | None = None,
        query_source: QuerySource | None = None,
        progress: bool = True,
        retry_on_error: bool = False,
        default_time_params: bool = False,
        debug: bool = False,
        connection_str: str | None = None,
        **provider_params,
    ) -> pd.DataFrame:
        """
        Execute simple query string.

        Parameters
        ----------
        query : str
            [description]
        use_connections : Union[str, list[str]]

        Other Parameters
        ----------------
        query_options : dict[str, Any]
            Additional options passed to query driver.
        kwargs : dict[str, Any]
            Additional options passed to query driver.

        Returns
        -------
        Union[pd.DataFrame, Any]
            Query results - a DataFrame if successful
            or a KqlResult if unsuccessful.

        """
        logger.info("Executing query '%s...'", query[:40])
        logger.debug("Full query: %s", query)
        logger.debug(
            "Query options: progress: %s, retry_on_error: %s", progress, retry_on_error
        )
        if not self._additional_connections:
            return self._query_provider.query(
                query,
                query_source=query_source,
                progress=progress,
                retry_on_error=retry_on_error,
                default_time_params=default_time_params,
                query_options=query_options,
                time_span=time_span,
                debug=debug,
                connection_str=connection_str,
                **provider_params,
            )
        return self._exec_additional_connections(
            query,
            progress=progress,
            retry_on_error=retry_on_error,
            default_time_params=default_time_params,
            **provider_params,
        )

=======
>>>>>>> 29acc7fd
    @property
    def query_time(self):
        """Return the default QueryTime control for queries."""
        return self._query_time

    def _execute_query(
        self,
        *args,
        query_name: str,
        query_path: str,
        split_query_by: str | None = None,
        split_by: str | None = None,
        progress: bool = False,
        retry_on_error: bool = False,
        connection_str: str | None = None,
        **kwargs,
    ) -> pd.DataFrame | str | None:
        if not self._query_provider.loaded:
            raise ValueError("Provider is not loaded.")
        if (
            not self._query_provider.connected
            and not _help_flag(*args)
            and not _debug_flag(*args, **kwargs)
        ):
            raise ValueError(
                "No connection to a data source.",
                "Please call connect(connection_str) and retry.",
            )

        query_source: QuerySource = self.query_store.get_query(
            query_path=query_path,
            query_name=query_name,
        )
        if _help_flag(*args):
            query_source.help()
            return None

        params, missing = extract_query_params(query_source, *args, **kwargs)
        logger.debug("Template query: %s", query_source.query)
        logger.info("Parameters for query: %s", params)

        default_time_params: bool = self._check_for_time_params(params, missing)

        if missing:
            query_source.help()
            raise ValueError(f"No values found for these parameters: {missing}")

        if split_by or split_query_by:
            split: str = split_by or split_query_by
            logger.info("Split query selected - interval - %s", split)
            split_result: pd.DataFrame | str | None = self._exec_split_query(
                split_by=split,
                query_source=query_source,
                debug=_debug_flag(*args, **kwargs),
                args=args,
                **params,
            )
            if split_result is not None:
                return split_result
            # if split queries could not be created, fall back to default

        query_str: str = query_source.create_query(
            formatters=self._query_provider.formatters, **params
        )
        # This looks for any of the "print query" debug args in args or kwargs
        if _debug_flag(*args, **kwargs):
            return query_str

        logger.info(
            "Running query '%s...' with params: progress: %s, retry_on_error: %s",
            query_str[:40],
            progress,
            retry_on_error,
        )

        query_result: pd.DataFrame = self.exec_query(
            query_str,
            query_source=query_source,
            progress=progress,
            retry_on_error=retry_on_error,
            default_time_params=default_time_params,
            connection_str=connection_str,
            **{key: value for key, value in kwargs.items() if key not in params},
        )

        return query_result

    def _check_for_time_params(self, params, missing) -> bool:
        """Fall back on builtin query time if no time parameters were supplied."""
        defaults_added = False
        if "start" in missing:
            missing.remove("start")
            params["start"] = self._query_time.start
            defaults_added = True
        if "end" in missing:
            missing.remove("end")
            params["end"] = self._query_time.end
            defaults_added = True
        return defaults_added

    def _get_query_folder_for_env(self, root_path: str, environment: str) -> list[Path]:
        """Return query folder for current environment."""
        data_envs = [environment]
        if environment.casefold() in _COMPATIBLE_DRIVER_MAPPINGS:
            data_envs += _COMPATIBLE_DRIVER_MAPPINGS[environment.casefold()]
        return [
            _resolve_package_path(root_path).joinpath(data_env.casefold())
            for data_env in data_envs
        ]

    def _read_queries_from_paths(self, query_paths) -> dict[str, QueryStore]:
        """Fetch queries from YAML files in specified paths."""
        settings: dict[str, Any] = get_config("QueryDefinitions", {})
        all_query_paths: list[Union[Path, str]] = []
        for def_qry_path in settings.get("Default"):  # type: ignore
            # only read queries from environment folder
            builtin_qry_paths = self._get_query_folder_for_env(
                def_qry_path, self.environment_name
            )
            all_query_paths.extend(
                str(qry_path) for qry_path in builtin_qry_paths if qry_path.is_dir()
            )

        if settings.get("Custom") is not None:
            for custom_path in settings.get("Custom"):  # type: ignore
                custom_qry_path = _resolve_path(custom_path)
                if custom_qry_path:
                    all_query_paths.append(custom_qry_path)
        if query_paths:
            for param_path in query_paths:
                param_qry_path = _resolve_path(param_path)
                if param_qry_path:
                    all_query_paths.append(param_qry_path)
        if all_query_paths:
            logger.info("Reading queries from %s", all_query_paths)
            return QueryStore.import_files(
                source_path=all_query_paths,
                recursive=True,
                driver_query_filter=self._query_provider.query_attach_spec,
            )
        # if no queries - just return an empty store
        return {self.environment_name: QueryStore(self.environment_name)}

    def _add_query_functions(self):
        """Add queries to the module as callable methods."""
        for qual_query_name in self.list_queries():
            query_path = qual_query_name.split(".")
            query_name = query_path[-1]
            current_node = self
            for container_name in query_path[:-1]:
                container_name = valid_pyname(container_name)
                if hasattr(current_node, container_name):
                    current_node = getattr(current_node, container_name)
                else:
                    new_node = QueryContainer()
                    setattr(current_node, container_name, new_node)
                    current_node = new_node

            query_cont_name = ".".join(query_path[:-1])

            # Create the partial function
            query_func = partial(
                self._execute_query,
                query_path=query_cont_name,
                query_name=query_name,
            )
            query_func.__doc__ = self.query_store.get_query(
                query_path=query_cont_name, query_name=query_name
            ).create_doc_string()

            query_name = valid_pyname(query_name)
            setattr(current_node, query_name, query_func)
            setattr(self.all_queries, query_name, query_func)

    def _add_driver_queries(self, queries: Iterable[dict[str, str]]):
        """Add driver queries to the query store."""
        for query in queries:
            self.query_store.add_query(
                name=query["name"],
                query=query["query"],
                query_paths=query.get(
                    "query_paths", query.get("query_container", "default")
                ),
                description=query["description"],
            )
        # For now, just add all of the functions again (with any connect-time acquired
        # queries) - we could be more efficient than this but unless there are 1000s of
        # queries it should not be noticeable.
        self._add_query_functions()

    @staticmethod
    def _get_query_options(
        params: dict[str, Any], kwargs: dict[str, Any]
    ) -> dict[str, Any]:
        # sourcery skip: inline-immediately-returned-variable, use-or-for-fallback
        """Return any kwargs not already in params."""
        query_options = kwargs.pop("query_options", {})
        if not query_options:
            # Any kwargs left over we send to the query provider driver
            query_options = {
                key: val for key, val in kwargs.items() if key not in params
            }
        query_options["time_span"] = {
            "start": params.get("start"),
            "end": params.get("end"),
        }
        return query_options


def _resolve_package_path(config_path: str) -> Path:
    """Resolve path relative to current package."""
    return (
        Path(config_path)
        if Path(config_path).is_absolute()
        else Path(__file__).resolve().parent.parent.joinpath(config_path)
    )


def _resolve_path(config_path: str) -> Optional[str]:
    """Resolve path."""
    if not Path(config_path).is_absolute():
        config_path = str(Path(config_path).expanduser().resolve())
    if not Path(config_path).is_dir():
        print(f"Warning: Custom query definitions path {config_path} not found")
        return None
    return config_path


def _help_flag(*args) -> bool:
    """Return True if help parameter passed."""
    return any(help_flag for help_flag in _HELP_FLAGS if help_flag in args)


def _debug_flag(*args, **kwargs) -> bool:
    """Return True if debug/print args passed."""
    return any(db_arg for db_arg in _DEBUG_FLAGS if db_arg in args) or any(
        db_arg for db_arg in _DEBUG_FLAGS if kwargs.get(db_arg, False)
    )<|MERGE_RESOLUTION|>--- conflicted
+++ resolved
@@ -215,72 +215,6 @@
         logger.info("Adding query pivot functions")
         self._add_pivots(lambda: self._query_time.timespan)
 
-<<<<<<< HEAD
-    def exec_query(
-        self,
-        query: str,
-        *,
-        time_span: dict[str, datetime.datetime] = {},
-        query_options: dict[str, Any] | None = None,
-        query_source: QuerySource | None = None,
-        progress: bool = True,
-        retry_on_error: bool = False,
-        default_time_params: bool = False,
-        debug: bool = False,
-        connection_str: str | None = None,
-        **provider_params,
-    ) -> pd.DataFrame:
-        """
-        Execute simple query string.
-
-        Parameters
-        ----------
-        query : str
-            [description]
-        use_connections : Union[str, list[str]]
-
-        Other Parameters
-        ----------------
-        query_options : dict[str, Any]
-            Additional options passed to query driver.
-        kwargs : dict[str, Any]
-            Additional options passed to query driver.
-
-        Returns
-        -------
-        Union[pd.DataFrame, Any]
-            Query results - a DataFrame if successful
-            or a KqlResult if unsuccessful.
-
-        """
-        logger.info("Executing query '%s...'", query[:40])
-        logger.debug("Full query: %s", query)
-        logger.debug(
-            "Query options: progress: %s, retry_on_error: %s", progress, retry_on_error
-        )
-        if not self._additional_connections:
-            return self._query_provider.query(
-                query,
-                query_source=query_source,
-                progress=progress,
-                retry_on_error=retry_on_error,
-                default_time_params=default_time_params,
-                query_options=query_options,
-                time_span=time_span,
-                debug=debug,
-                connection_str=connection_str,
-                **provider_params,
-            )
-        return self._exec_additional_connections(
-            query,
-            progress=progress,
-            retry_on_error=retry_on_error,
-            default_time_params=default_time_params,
-            **provider_params,
-        )
-
-=======
->>>>>>> 29acc7fd
     @property
     def query_time(self):
         """Return the default QueryTime control for queries."""
