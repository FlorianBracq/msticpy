"""Version file."""

<<<<<<< HEAD
VERSION = "2.11.0"
=======
VERSION = "2.12.0"
>>>>>>> 07a2f0d7
<|MERGE_RESOLUTION|>--- conflicted
+++ resolved
@@ -1,7 +1,3 @@
 """Version file."""
 
-<<<<<<< HEAD
-VERSION = "2.11.0"
-=======
-VERSION = "2.12.0"
->>>>>>> 07a2f0d7
+VERSION = "2.12.0"